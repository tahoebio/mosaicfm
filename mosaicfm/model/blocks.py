--- conflicted
+++ resolved
@@ -696,17 +696,9 @@
 
         # Apply global normalization if specified
         if self.use_norm:
-<<<<<<< HEAD
             result = self.enc_norm(result)
 
         return result
-=======
-            x = self.enc_norm(
-                x,
-            )  # Norm for embedding is not used when using pre-norm transformer.
-
-        return x
-
 
 class ChemEncoder(nn.Module):
     def __init__(
@@ -753,7 +745,6 @@
         if self.use_norm:
             x = self.norm(x)
         return x
->>>>>>> 14ddf74c
 
 
 class ContinuousValueEncoder(nn.Module):
