--- conflicted
+++ resolved
@@ -35,10 +35,6 @@
 from mosaicfm.model import ComposerSCGPTModel
 from mosaicfm.tokenizer import GeneVocab
 from mosaicfm.utils import download_file_from_s3_url
-<<<<<<< HEAD
-
-=======
->>>>>>> 38d7eb7d
 
 log = logging.getLogger(__name__)
 
