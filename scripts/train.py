# Copyright (C) Vevo Therapeutics 2024-2025. All rights reserved.
import copy
import gc
import logging
import os
import sys
import warnings
from typing import Any, Dict, List, Optional, Union

import composer
import torch
from composer.core.callback import Callback
from composer.utils import dist, get_device, reproducibility
from llmfoundry.utils.builders import (
    build_algorithm,
    build_callback,
    build_logger,
    build_optimizer,
    build_scheduler,
)
from llmfoundry.utils.config_utils import (
    log_config,
    pop_config,
    process_init_device,
    update_batch_size_info,
)
from omegaconf import DictConfig
from omegaconf import OmegaConf as om
from rich.traceback import install
from streaming.base.util import clean_stale_shared_memory

install()

from mosaicfm.data import build_dataloader
from mosaicfm.model import ComposerSCGPTModel
from mosaicfm.tokenizer import GeneVocab
from mosaicfm.utils import download_file_from_s3_url

log = logging.getLogger(__name__)


def count_parameters(model):
    return sum(p.numel() for p in model.parameters() if p.requires_grad)


def main(cfg: DictConfig) -> composer.Trainer:
    # Resolve all interpolation variables as early as possible
    om.resolve(cfg)

    # Create copy of config for logging
    logged_cfg: DictConfig = copy.deepcopy(cfg)

    # Set seed first
    seed: int = pop_config(cfg, "seed", must_exist=True)
    reproducibility.seed_all(seed)

    # Initialize pytorch distributed training process groups
    dist_timeout: Union[int, float] = pop_config(
        cfg,
        "dist_timeout",
        must_exist=False,
        default_value=600.0,
    )
    dist.initialize_dist(get_device(None), timeout=dist_timeout)

    # Get global and device batch size information from distributed/single node setting
    cfg = update_batch_size_info(cfg)
    logged_cfg.update(cfg, merge=True)

    # Mandatory model training configs
    model_config: DictConfig = pop_config(cfg, "model", must_exist=True)
    optimizer_config: Dict[str, Any] = pop_config(
        cfg,
        "optimizer",
        must_exist=True,
        convert=True,
    )
    scheduler_config: Dict[str, Any] = pop_config(
        cfg,
        "scheduler",
        must_exist=True,
        convert=True,
    )
    train_loader_config: DictConfig = pop_config(cfg, "train_loader", must_exist=True)
    valid_loader_config: DictConfig = pop_config(cfg, "valid_loader", must_exist=True)
    collator_config: DictConfig = pop_config(cfg, "collator", must_exist=True)
    vocab_config: DictConfig = pop_config(cfg, "vocabulary", must_exist=True)
    # Optional deepspeed, FSDP, and torch-compile config
    deepspeed_config: Optional[Dict[str, Any]] = pop_config(
        cfg,
        "deepspeed_config",
        must_exist=False,
        default_value=None,
        convert=True,
    )
    compile_config: Optional[Dict[str, Any]] = pop_config(
        cfg,
        "compile_config",
        must_exist=False,
        default_value=None,
    )
    fsdp_config: Optional[Dict[str, Any]] = pop_config(
        cfg,
        "fsdp_config",
        must_exist=False,
        default_value=None,
        convert=True,
    )
    if (fsdp_config is not None) and (deepspeed_config is not None):
        raise ValueError("FSDP and DeepSpeed cannot be used together.")

    # Optional logging, evaluation and callback configs
    logger_configs: Optional[DictConfig] = pop_config(
        cfg,
        "loggers",
        must_exist=False,
        default_value=None,
        convert=True,
    )
    callback_configs: Optional[DictConfig] = pop_config(
        cfg,
        "callbacks",
        must_exist=False,
        default_value=None,
        convert=True,
    )
    algorithm_configs: Optional[DictConfig] = pop_config(
        cfg,
        "algorithms",
        must_exist=False,
        default_value=None,
    )

    # Mandatory hyperparameters for training
    device_train_batch_size: int = pop_config(
        cfg,
        "device_train_batch_size",
        must_exist=True,
    )
    device_eval_batch_size: int = pop_config(
        cfg,
        "device_eval_batch_size",
        must_exist=True,
    )
    max_duration: Union[int, str] = pop_config(cfg, "max_duration", must_exist=True)
    eval_interval: Union[int, str] = pop_config(
        cfg,
        "eval_interval",
        default_value="500ba",
        must_exist=False,
    )
    precision: str = pop_config(cfg, "precision", must_exist=True)

    # Optional parameters will be set to default values if not specified.
    default_run_name: str = os.environ.get("RUN_NAME")
    run_name: str = pop_config(
        cfg,
        "run_name",
        must_exist=False,
        default_value=default_run_name,
    )

    logged_cfg.update({"run_name": run_name})
    save_folder: Optional[str] = pop_config(
        cfg,
        "save_folder",
        must_exist=False,
        default_value=f"s3://vevo-ml-datasets/vevo-scgpt/models/{run_name}",
    )
    is_state_dict_sharded: bool = (
        (fsdp_config.get("state_dict_type", "full") == "sharded")
        if fsdp_config
        else False
    )

    save_latest_filename: str = pop_config(
        cfg,
        "save_latest_filename",
        must_exist=False,
        default_value=(
            "latest-sharded-rank{rank}"
            if is_state_dict_sharded
            else "latest-rank{rank}.pt"
        ),
    )

    save_overwrite: bool = pop_config(
        cfg,
        "save_overwrite",
        must_exist=False,
        default_value=False,
    )
    save_weights_only: bool = pop_config(
        cfg,
        "save_weights_only",
        must_exist=False,
        default_value=False,
    )
    save_filename: str = pop_config(
        cfg,
        "save_filename",
        must_exist=False,
        default_value="ep{epoch}-ba{batch}-rank{rank}.pt",
    )

    save_interval: Union[str, int] = pop_config(
        cfg,
        "save_interval",
        must_exist=False,
        default_value="250ba",
    )

    save_num_checkpoints_to_keep: int = pop_config(
        cfg,
        "save_num_checkpoints_to_keep",
        must_exist=False,
        default_value=-1,
    )

    progress_bar = pop_config(
        cfg,
        "progress_bar",
        must_exist=False,
        default_value=False,
    )
    log_to_console: bool = pop_config(
        cfg,
        "log_to_console",
        must_exist=False,
        default_value=True,
    )
    python_log_level: Optional[str] = pop_config(
        cfg,
        "python_log_level",
        must_exist=False,
        default_value="debug",
    )
    console_log_interval: Union[int, str] = pop_config(
        cfg,
        "console_log_interval",
        must_exist=False,
        default_value="1ba",
    )
    device_train_microbatch_size: Union[str, int] = pop_config(
        cfg,
        "device_train_microbatch_size",
        must_exist=False,
        default_value="auto",
    )

    load_path: str = pop_config(cfg, "load_path", must_exist=False, default_value=None)
    load_weights_only: bool = pop_config(
        cfg,
        "load_weights_only",
        must_exist=False,
        default_value=False,
    )
    load_strict_model_weights: bool = pop_config(
        cfg,
        "load_strict_model_weights",
        must_exist=False,
        default_value=True,
    )
    load_ignore_keys: Optional[List[str]] = pop_config(
        cfg,
        "load_ignore_keys",
        must_exist=False,
        default_value=None,
    )
    should_log_config: bool = pop_config(
        cfg,
        "log_config",
        must_exist=False,
        default_value=True,
    )
    # Enable autoresume from model checkpoints if possible
    autoresume_default: bool = False
    if (
        logged_cfg.get("run_name", None) is not None
        and save_folder is not None
        and not save_overwrite
        and not save_weights_only
    ):
        autoresume_default = True

    if cfg.get("autoresume") is None and autoresume_default:
        log.info(
            "As run_name, save_folder, and save_latest_filename are set, \
                    changing autoresume default to True...",
        )

    autoresume: bool = pop_config(
        cfg,
        "autoresume",
        must_exist=False,
        default_value=autoresume_default,
    )

    # Pop known unused parameters that are used as interpolation variables or
    # created by update_batch_size_info.
    pop_config(cfg, "data_local", must_exist=False)
    pop_config(cfg, "data_remote", must_exist=False)
    pop_config(cfg, "global_seed", must_exist=False)
    pop_config(cfg, "global_train_batch_size", must_exist=False)
    pop_config(cfg, "n_gpus", must_exist=False)
    pop_config(cfg, "device_train_grad_accum", must_exist=False)

    # Warn users for unused parameters
    for key in cfg:
        warnings.warn(
            f"Unused parameter {key} found in cfg. Please check your yaml to ensure this parameter is necessary.",
        )

    # Warn if fsdp is enabled but user only has 1 GPU
    if dist.get_world_size() == 1 and fsdp_config is not None:
        warnings.warn(
            "FSDP is not applicable for single-GPU training. Reverting to DDP.",
        )
        fsdp_config = None

    # Set logging level
    if python_log_level is not None:
        logging.basicConfig(
            # Example of format string
            # 2022-06-29 11:22:26,152: rank0[822018][MainThread]: INFO: Message here
            format=f"%(asctime)s: rank{dist.get_global_rank()}[%(process)d][%(threadName)s]: %(levelname)s: %(name)s: %(message)s",
        )
        logging.getLogger("mosaicfm").setLevel(
            python_log_level.upper(),
        )  # vevo-scGPT module
        logging.getLogger(__name__).setLevel(python_log_level.upper())  # Train script

    # Initialize context
    init_context = process_init_device(model_config, fsdp_config)
    logged_cfg.update({"fsdp_config": fsdp_config}, merge=True)

    log.info("Downloading vocab...")
    if dist.get_local_rank() == 0:
        download_file_from_s3_url(
            s3_url=vocab_config["remote"],
            local_file_path=vocab_config["local"],
        )
    with dist.local_rank_zero_download_and_wait(vocab_config["local"]):
        dist.barrier()

    # Build vocab
    vocab = GeneVocab.from_file(vocab_config["local"])
    special_tokens = ["<pad>", "<cls>", "<eoc>"]

    for s in special_tokens:
        if s not in vocab:
            vocab.append_token(s)
    if collator_config.get("use_junk_tokens", False):
        # Based on Karpathy's observation that 64 is a good number for performance
        # https://x.com/karpathy/status/1621578354024677377?s=20
        original_vocab_size = len(vocab)
        remainder = original_vocab_size % 64
        if remainder > 0:
            junk_tokens_needed = 64 - remainder
            for i in range(junk_tokens_needed):
                junk_token = f"<junk{i}>"
                vocab.append_token(junk_token)

    ## Update PAD token ID
    collator_config.pad_token_id = vocab["<pad>"]
    ## Update model config with Vocab Size
    model_config.vocab_size = len(vocab)
    log.info(f"Setting vocab size to: {len(vocab)}")
    logged_cfg.update({"vocab_size": len(vocab)})

    # Scheduler
    scheduler_name: str = scheduler_config.pop("name")
    scheduler = build_scheduler(scheduler_name, scheduler_config)

    # Loggers
    loggers = (
        [
            build_logger(str(name), logger_cfg)
            for name, logger_cfg in logger_configs.items()
        ]
        if logger_configs
        else []
    )

    # Callbacks
    callbacks: List[Callback] = (
        [
            build_callback(str(name), callback_cfg, om.to_container(logged_cfg))
            for name, callback_cfg in callback_configs.items()
        ]
        if callback_configs
        else []
    )

    # Algorithms
    algorithms = (
        [
            build_algorithm(str(name), algorithm_cfg)
            for name, algorithm_cfg in algorithm_configs.items()
        ]
        if algorithm_configs
        else None
    )

    # Build DataLoaders
    log.info("Building DataLoaders...")
    clean_stale_shared_memory()
    train_loader = build_dataloader(
        loader_cfg=train_loader_config,
        collator_cfg=collator_config,
        device_batch_size=device_train_batch_size,
    )
    log.info(f"train set number of samples: {(train_loader.dataloader.dataset.size)}")
    valid_loader = build_dataloader(
        loader_cfg=valid_loader_config,
        collator_cfg=collator_config,
        device_batch_size=device_eval_batch_size,
    )
    log.info(
        f"Validation set number of samples: {(valid_loader.dataloader.dataset.size)}",
    )
    logged_cfg.update(
        {
            "train_dataset_size": train_loader.num_samples,
            "valid_dataset_size": valid_loader.num_samples,
        },
    )
    with init_context:
        # Build Model
        model = ComposerSCGPTModel(
            model_config=model_config,
            collator_config=collator_config,
        )

    # Log number of parameters
    n_params = sum(p.numel() for p in model.parameters())
    n_trainable_params = sum(p.numel() for p in model.parameters() if p.requires_grad)
    logged_cfg.update(
        {
            "n_params": n_params,
            "n_trainable_params": n_trainable_params,
        },
    )
    log.info(f"Total parameters: {n_params / (10 ** 6)} M")
    log.info(f"Total trainable parameters: {n_trainable_params / (10 ** 6)} M ")
    for name, sub_model in model.model.named_children():
        log.info(f"{name}: {count_parameters(sub_model) / (10 ** 6)} M parameters")

    # Optimizer
    optimizer_name: str = optimizer_config.pop("name")
    optimizer = build_optimizer(model, optimizer_name, optimizer_config)

    # Build the Trainer
    log.info("Building Trainer...")
    trainer = composer.Trainer(
        run_name=run_name,
        seed=seed,
        model=model,
        train_dataloader=train_loader,
        eval_dataloader=valid_loader,
        optimizers=optimizer,
        schedulers=scheduler,
        max_duration=max_duration,
        eval_interval=eval_interval,
        progress_bar=progress_bar,
        log_to_console=log_to_console,
        console_log_interval=console_log_interval,
        loggers=loggers,
        callbacks=callbacks,
        precision=precision,
        algorithms=algorithms,
        device_train_microbatch_size=device_train_microbatch_size,
        parallelism_config={"fsdp":fsdp_config},
        save_folder=save_folder,
        save_filename=save_filename,
        save_latest_filename=save_latest_filename,
        save_interval=save_interval,
        save_num_checkpoints_to_keep=save_num_checkpoints_to_keep,
        save_overwrite=save_overwrite,
        save_weights_only=save_weights_only,
        load_path=load_path,
        load_weights_only=load_weights_only,
        load_strict_model_weights=load_strict_model_weights,
        load_ignore_keys=load_ignore_keys,
        autoresume=autoresume,
        dist_timeout=dist_timeout,
        compile_config=compile_config,
    )

    if should_log_config:
        log.info("Logging config")
<<<<<<< HEAD
        for logger in loggers:
            log_config(logger, om.to_container(logged_cfg, resolve=True))
=======
        resolved_run_name = trainer.state.run_name
        logged_cfg.update(
            {
                "run_name": resolved_run_name,
                "save_folder": composer.utils.partial_format(
                    save_folder,
                    run_name=resolved_run_name,
                ),
            },
        )
        log_config(logged_cfg)
>>>>>>> 5dc42849
    torch.cuda.empty_cache()
    gc.collect()

    log.info("Starting training...")
    trainer.fit()
    log.info("Training finished.")
    return trainer


if __name__ == "__main__":
    yaml_path, args_list = sys.argv[1], sys.argv[2:]
    # Disable resolving environment variables through omegaconf.
    om.clear_resolver("oc.env")
    # Load yaml and cli arguments.
    with open(yaml_path) as f:
        yaml_cfg = om.load(f)
    cli_cfg = om.from_cli(args_list)
    cfg = om.merge(yaml_cfg, cli_cfg)
    om.resolve(cfg)
    assert isinstance(cfg, DictConfig)
    main(cfg)<|MERGE_RESOLUTION|>--- conflicted
+++ resolved
@@ -489,10 +489,6 @@
 
     if should_log_config:
         log.info("Logging config")
-<<<<<<< HEAD
-        for logger in loggers:
-            log_config(logger, om.to_container(logged_cfg, resolve=True))
-=======
         resolved_run_name = trainer.state.run_name
         logged_cfg.update(
             {
@@ -503,8 +499,8 @@
                 ),
             },
         )
-        log_config(logged_cfg)
->>>>>>> 5dc42849
+        for logger in loggers:
+            log_config(logger, om.to_container(logged_cfg, resolve=True))
     torch.cuda.empty_cache()
     gc.collect()
 
