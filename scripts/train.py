# Copyright (C) Vevo Therapeutics 2024-2025. All rights reserved.
import copy
import gc
import logging
import os
import sys
import warnings
from typing import Any, Dict, List, Optional, Union

import composer
import torch
from composer.core.callback import Callback
from llmfoundry.registry import callbacks

from mosaicfm.tasks import CellClassification, MarginalEssentiality, RxRxKnownRels

callbacks.register("cell-classification", func=CellClassification)
callbacks.register("marginal-essentiality", func=MarginalEssentiality)
callbacks.register("rxrx-known-rels", func=RxRxKnownRels)

from composer.utils import dist, get_device, reproducibility
from llmfoundry.utils.builders import (
    build_algorithm,
    build_callback,
    build_logger,
    build_optimizer,
    build_scheduler,
)
from llmfoundry.utils.config_utils import (
    log_config,
    pop_config,
    process_init_device,
    update_batch_size_info,
)
from omegaconf import DictConfig
from omegaconf import OmegaConf as om
from rich.traceback import install
from streaming.base.util import clean_stale_shared_memory

install()

from mosaicfm.data import build_dataloader
from mosaicfm.model import ComposerSCGPTModel
from mosaicfm.tokenizer import GeneVocab
from mosaicfm.utils import download_file_from_s3_url

log = logging.getLogger(__name__)


def count_parameters(model):
    return sum(p.numel() for p in model.parameters() if p.requires_grad)


def main(cfg: DictConfig) -> composer.Trainer:
    # Resolve all interpolation variables as early as possible
    om.resolve(cfg)

    # Create copy of config for logging
    logged_cfg: DictConfig = copy.deepcopy(cfg)

    # Set seed first
    seed: int = pop_config(cfg, "seed", must_exist=True)
    reproducibility.seed_all(seed)

    # Initialize pytorch distributed training process groups
    dist_timeout: Union[int, float] = pop_config(
        cfg,
        "dist_timeout",
        must_exist=False,
        default_value=600.0,
    )
    dist.initialize_dist(get_device(None), timeout=dist_timeout)

    # Get global and device batch size information from distributed/single node setting
    cfg = update_batch_size_info(cfg)
    logged_cfg.update(cfg, merge=True)

    # Mandatory model training configs
    model_config: DictConfig = pop_config(cfg, "model", must_exist=True)
    attn_backend: str = model_config["attn_config"]["attn_impl"]
    if attn_backend == "triton":
        raise ValueError(
            "Support for the triton backend has been removed in llm-foundry v0.8, please use torch or flash instead",
        )
    elif (attn_backend == "flash") and model_config["attn_config"].get(
        "use_attn_mask",
        True,
    ):
        raise ValueError(
            "Attention mask/bias is not supported with the flash-backend, to enable use_attn_mask switch to the torch-backend",
        )
    optimizer_config: Dict[str, Any] = pop_config(
        cfg,
        "optimizer",
        must_exist=True,
        convert=True,
    )
    scheduler_config: Dict[str, Any] = pop_config(
        cfg,
        "scheduler",
        must_exist=True,
        convert=True,
    )
    train_loader_config: DictConfig = pop_config(cfg, "train_loader", must_exist=True)
    valid_loader_config: DictConfig = pop_config(cfg, "valid_loader", must_exist=True)
    collator_config: DictConfig = pop_config(cfg, "collator", must_exist=True)
    vocab_config: DictConfig = pop_config(cfg, "vocabulary", must_exist=True)
    # Optional FSDP, and torch-compile config
    compile_config: Optional[Dict[str, Any]] = pop_config(
        cfg,
        "compile_config",
        must_exist=False,
        default_value=None,
    )
    fsdp_config: Optional[Dict[str, Any]] = pop_config(
        cfg,
        "fsdp_config",
        must_exist=False,
        default_value=None,
        convert=True,
    )

    # Optional logging, evaluation and callback configs
    logger_configs: Optional[DictConfig] = pop_config(
        cfg,
        "loggers",
        must_exist=False,
        default_value=None,
        convert=True,
    )
    callback_configs: Optional[DictConfig] = pop_config(
        cfg,
        "callbacks",
        must_exist=False,
        default_value=None,
        convert=True,
    )
    algorithm_configs: Optional[DictConfig] = pop_config(
        cfg,
        "algorithms",
        must_exist=False,
        default_value=None,
    )

    # Mandatory hyperparameters for training
    device_train_batch_size: int = pop_config(
        cfg,
        "device_train_batch_size",
        must_exist=True,
    )
    device_eval_batch_size: int = pop_config(
        cfg,
        "device_eval_batch_size",
        must_exist=True,
    )
    max_duration: Union[int, str] = pop_config(cfg, "max_duration", must_exist=True)
    eval_interval: Union[int, str] = pop_config(
        cfg,
        "eval_interval",
        default_value="500ba",
        must_exist=False,
    )
    eval_subset_num_batches: Optional[int] = pop_config(
        cfg,
        "eval_subset_num_batches",
        must_exist=False,
        default_value=None,
    )
    precision: str = pop_config(cfg, "precision", must_exist=True)
    model_config["precision"] = precision

    # Optional parameters will be set to default values if not specified.
    default_run_name: str = os.environ.get("RUN_NAME")
    run_name: str = pop_config(
        cfg,
        "run_name",
        must_exist=False,
        default_value=default_run_name,
    )

    logged_cfg.update({"run_name": run_name})
    save_folder: Optional[str] = pop_config(
        cfg,
        "save_folder",
        must_exist=False,
        default_value=f"s3://vevo-ml-datasets/vevo-scgpt/models/{run_name}",
    )
    is_state_dict_sharded: bool = (
        (fsdp_config.get("state_dict_type", "full") == "sharded")
        if fsdp_config
        else False
    )

    save_latest_filename: str = pop_config(
        cfg,
        "save_latest_filename",
        must_exist=False,
        default_value=(
            "latest-sharded-rank{rank}"
            if is_state_dict_sharded
            else "latest-rank{rank}.pt"
        ),
    )

    save_overwrite: bool = pop_config(
        cfg,
        "save_overwrite",
        must_exist=False,
        default_value=False,
    )
    save_weights_only: bool = pop_config(
        cfg,
        "save_weights_only",
        must_exist=False,
        default_value=False,
    )
    save_filename: str = pop_config(
        cfg,
        "save_filename",
        must_exist=False,
        default_value="ep{epoch}-ba{batch}-rank{rank}.pt",
    )

    save_interval: Union[str, int] = pop_config(
        cfg,
        "save_interval",
        must_exist=False,
        default_value="250ba",
    )

    save_num_checkpoints_to_keep: int = pop_config(
        cfg,
        "save_num_checkpoints_to_keep",
        must_exist=False,
        default_value=-1,
    )

    progress_bar = pop_config(
        cfg,
        "progress_bar",
        must_exist=False,
        default_value=False,
    )
    log_to_console: bool = pop_config(
        cfg,
        "log_to_console",
        must_exist=False,
        default_value=True,
    )
    python_log_level: Optional[str] = pop_config(
        cfg,
        "python_log_level",
        must_exist=False,
        default_value="debug",
    )
    console_log_interval: Union[int, str] = pop_config(
        cfg,
        "console_log_interval",
        must_exist=False,
        default_value="1ba",
    )
    device_train_microbatch_size: Union[str, int] = pop_config(
        cfg,
        "device_train_microbatch_size",
        must_exist=False,
        default_value="auto",
    )
    if (compile_config is not None) and (device_train_microbatch_size == "auto"):
        raise ValueError(
            "Automatic micro-batching is not supported when using torch-compile",
        )

    load_path: str = pop_config(cfg, "load_path", must_exist=False, default_value=None)
    load_weights_only: bool = pop_config(
        cfg,
        "load_weights_only",
        must_exist=False,
        default_value=False,
    )
    load_strict_model_weights: bool = pop_config(
        cfg,
        "load_strict_model_weights",
        must_exist=False,
        default_value=True,
    )
    load_ignore_keys: Optional[List[str]] = pop_config(
        cfg,
        "load_ignore_keys",
        must_exist=False,
        default_value=None,
    )
    should_log_config: bool = pop_config(
        cfg,
        "log_config",
        must_exist=False,
        default_value=True,
    )
    # Enable autoresume from model checkpoints if possible
    autoresume_default: bool = False
    if (
        logged_cfg.get("run_name", None) is not None
        and save_folder is not None
        and not save_overwrite
        and not save_weights_only
    ):
        autoresume_default = True

    if cfg.get("autoresume") is None and autoresume_default:
        log.info(
            "As run_name, save_folder, and save_latest_filename are set, \
                    changing autoresume default to True...",
        )

    autoresume: bool = pop_config(
        cfg,
        "autoresume",
        must_exist=False,
        default_value=autoresume_default,
    )

    # Pop known unused parameters that are used as interpolation variables or
    # created by update_batch_size_info.
    pop_config(cfg, "data_local", must_exist=False)
    pop_config(cfg, "data_remote", must_exist=False)
    pop_config(cfg, "global_seed", must_exist=False)
    pop_config(cfg, "global_train_batch_size", must_exist=False)
    pop_config(cfg, "n_gpus", must_exist=False)
    pop_config(cfg, "device_train_grad_accum", must_exist=False)

    # Warn users for unused parameters
    for key in cfg:
        warnings.warn(
            f"Unused parameter {key} found in cfg. Please check your yaml to ensure this parameter is necessary.",
        )

    # Warn if fsdp is enabled but user only has 1 GPU
    if dist.get_world_size() == 1 and fsdp_config is not None:
        warnings.warn(
            "FSDP is not applicable for single-GPU training. Reverting to DDP.",
        )
        fsdp_config = None

    # Set logging level
    if python_log_level is not None:
        logging.basicConfig(
            # Example of format string
            # 2022-06-29 11:22:26,152: rank0[822018][MainThread]: INFO: Message here
            format=f"%(asctime)s: rank{dist.get_global_rank()}[%(process)d][%(threadName)s]: %(levelname)s: %(name)s: %(message)s",
        )
        logging.getLogger("mosaicfm").setLevel(
            python_log_level.upper(),
        )  # vevo-scGPT module
        logging.getLogger(__name__).setLevel(python_log_level.upper())  # Train script

    # Initialize context
    init_context = process_init_device(model_config, fsdp_config)
    logged_cfg.update({"fsdp_config": fsdp_config}, merge=True)

    log.info("Downloading vocab...")
    if dist.get_local_rank() == 0:
        download_file_from_s3_url(
            s3_url=vocab_config["remote"],
            local_file_path=vocab_config["local"],
        )
    with dist.local_rank_zero_download_and_wait(vocab_config["local"]):
        dist.barrier()

    # Build vocab
    vocab = GeneVocab.from_file(vocab_config["local"])
    special_tokens = ["<pad>", "<cls>", "<eoc>"]
<<<<<<< HEAD

=======
>>>>>>> d511bdf3
    if collator_config.get("use_chem_token", False):
        special_tokens.append("<drug>")

    for s in special_tokens:
        if s not in vocab:
            vocab.append_token(s)
    if collator_config.get("use_junk_tokens", False):
        # Based on Karpathy's observation that 64 is a good number for performance
        # https://x.com/karpathy/status/1621578354024677377?s=20
        original_vocab_size = len(vocab)
        remainder = original_vocab_size % 64
        if remainder > 0:
            junk_tokens_needed = 64 - remainder
            for i in range(junk_tokens_needed):
                junk_token = f"<junk{i}>"
                vocab.append_token(junk_token)

    ## Update PAD token ID
    collator_config.pad_token_id = vocab["<pad>"]
    ## Update model config with Vocab Size
    model_config.vocab_size = len(vocab)
    log.info(f"Setting vocab size to: {len(vocab)}")
    logged_cfg.update({"vocab_size": len(vocab)})

    # Scheduler
    scheduler_name: str = scheduler_config.pop("name")
    scheduler = build_scheduler(scheduler_name, scheduler_config)

    # Loggers
    loggers = (
        [
            build_logger(str(name), logger_cfg)
            for name, logger_cfg in logger_configs.items()
        ]
        if logger_configs
        else []
    )

    # Algorithms
    algorithms = (
        [
            build_algorithm(str(name), algorithm_cfg)
            for name, algorithm_cfg in algorithm_configs.items()
        ]
        if algorithm_configs
        else None
    )

    # Callbacks
    callbacks: List[Callback] = (
        [
            build_callback(str(name), callback_cfg, om.to_container(logged_cfg))
            for name, callback_cfg in callback_configs.items()
        ]
        if callback_configs
        else []
    )

    # Build DataLoaders
    log.info("Building DataLoaders...")
    clean_stale_shared_memory()
    train_loader = build_dataloader(
        vocab=vocab,
        loader_cfg=train_loader_config,
        collator_cfg=collator_config,
        device_batch_size=device_train_batch_size,
    )
    log.info(f"train set number of samples: {(train_loader.dataloader.dataset.size)}")
    valid_loader = build_dataloader(
        vocab=vocab,
        loader_cfg=valid_loader_config,
        collator_cfg=collator_config,
        device_batch_size=device_eval_batch_size,
    )
    log.info(
        f"Validation set number of samples: {(valid_loader.dataloader.dataset.size)}",
    )
    logged_cfg.update(
        {
            "train_dataset_size": train_loader.num_samples,
            "valid_dataset_size": valid_loader.num_samples,
        },
    )
    with init_context:
        # Build Model
        model = ComposerSCGPTModel(
            model_config=model_config,
            collator_config=collator_config,
        )

    # Log number of parameters
    n_params = sum(p.numel() for p in model.parameters())
    n_trainable_params = sum(p.numel() for p in model.parameters() if p.requires_grad)
    logged_cfg.update(
        {
            "n_params": n_params,
            "n_trainable_params": n_trainable_params,
        },
    )
    log.info(f"Total parameters: {n_params / (10 ** 6)} M")
    log.info(f"Total trainable parameters: {n_trainable_params / (10 ** 6)} M ")
    for name, sub_model in model.model.named_children():
        log.info(f"{name}: {count_parameters(sub_model) / (10 ** 6)} M parameters")

    # Optimizer
    optimizer_name: str = optimizer_config.pop("name")
    optimizer = build_optimizer(model, optimizer_name, optimizer_config)

    # Build the Trainer
    log.info("Building Trainer...")
    trainer = composer.Trainer(
        run_name=run_name,
        seed=seed,
        model=model,
        train_dataloader=train_loader,
        eval_dataloader=valid_loader,
        optimizers=optimizer,
        schedulers=scheduler,
        max_duration=max_duration,
        eval_interval=eval_interval,
        eval_subset_num_batches=eval_subset_num_batches,
        progress_bar=progress_bar,
        log_to_console=log_to_console,
        console_log_interval=console_log_interval,
        loggers=loggers,
        callbacks=callbacks,
        precision=precision,
        algorithms=algorithms,
        device_train_microbatch_size=device_train_microbatch_size,
        parallelism_config={"fsdp": fsdp_config},
        save_folder=save_folder,
        save_filename=save_filename,
        save_latest_filename=save_latest_filename,
        save_interval=save_interval,
        save_num_checkpoints_to_keep=save_num_checkpoints_to_keep,
        save_overwrite=save_overwrite,
        save_weights_only=save_weights_only,
        load_path=load_path,
        load_weights_only=load_weights_only,
        load_strict_model_weights=load_strict_model_weights,
        load_ignore_keys=load_ignore_keys,
        autoresume=autoresume,
        dist_timeout=dist_timeout,
        compile_config=compile_config,
    )

    if should_log_config:
        log.info("Logging config")
        resolved_run_name = trainer.state.run_name
        logged_cfg.update(
            {
                "run_name": resolved_run_name,
                "save_folder": composer.utils.partial_format(
                    save_folder,
                    run_name=resolved_run_name,
                ),
            },
        )
        for logger in loggers:
            log_config(logger, om.to_container(logged_cfg, resolve=True))
    torch.cuda.empty_cache()
    gc.collect()

    log.info("Starting training...")
    trainer.fit()
    log.info("Training finished.")
    return trainer


if __name__ == "__main__":
    yaml_path, args_list = sys.argv[1], sys.argv[2:]
    # Disable resolving environment variables through omegaconf.
    om.clear_resolver("oc.env")
    # Load yaml and cli arguments.
    with open(yaml_path) as f:
        yaml_cfg = om.load(f)
    cli_cfg = om.from_cli(args_list)
    cfg = om.merge(yaml_cfg, cli_cfg)
    om.resolve(cfg)
    assert isinstance(cfg, DictConfig)
    main(cfg)<|MERGE_RESOLUTION|>--- conflicted
+++ resolved
@@ -368,10 +368,6 @@
     # Build vocab
     vocab = GeneVocab.from_file(vocab_config["local"])
     special_tokens = ["<pad>", "<cls>", "<eoc>"]
-<<<<<<< HEAD
-
-=======
->>>>>>> d511bdf3
     if collator_config.get("use_chem_token", False):
         special_tokens.append("<drug>")
 
