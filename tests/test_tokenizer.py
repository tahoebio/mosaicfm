# Copyright (C) Vevo Therapeutics 2024. All rights reserved.
# ruff: noqa: PLR2004
from pathlib import Path
<<<<<<< HEAD
=======

>>>>>>> 38d7eb7d
from mosaicfm.tokenizer import GeneVocab, get_default_gene_vocab


def test_gene_vocab():
    gene_vocab = GeneVocab([])
    assert len(gene_vocab) == 0

    gene_vocab.append_token("abc")
    assert len(gene_vocab) == 1

    gene_vocab = GeneVocab(gene_vocab)
    assert gene_vocab["abc"] == 0

    gene_vocab = GeneVocab(["def", "g", "h"], specials=["a", "b", "c"])
    assert gene_vocab["a"] == 0
    assert gene_vocab["def"] == 3
    assert len(gene_vocab) == 6

    gene_vocab = GeneVocab(["a"], specials=["<pad>"], special_first=False)
    assert gene_vocab["<pad>"] == 1
    assert gene_vocab.get_default_index() == 1


def test_gene_vocab_from_dict():
    gene_vocab = GeneVocab.from_dict({"a": 0, "b": 1, "c": 2})
    assert len(gene_vocab) == 3
    assert gene_vocab["a"] == 0
    assert gene_vocab["c"] == 2


def test_gene_vocab_from_file():
    # current file path
    test_file = Path(__file__).parent / "vocab.json"
    gene_vocab = GeneVocab.from_file(test_file)
    assert len(gene_vocab) == 3


def test_gene_vocab_pad_token():
    gene_vocab = GeneVocab(["a", "b", "c"], specials=["<pad>"])
    assert gene_vocab.pad_token is None
    gene_vocab.pad_token = "<pad>"
    assert gene_vocab.pad_token == "<pad>"


def test_get_default_gene_vocab():
    gene_vocab = get_default_gene_vocab()
    assert gene_vocab["A12M1"] == 0<|MERGE_RESOLUTION|>--- conflicted
+++ resolved
@@ -1,10 +1,7 @@
 # Copyright (C) Vevo Therapeutics 2024. All rights reserved.
 # ruff: noqa: PLR2004
 from pathlib import Path
-<<<<<<< HEAD
-=======
 
->>>>>>> 38d7eb7d
 from mosaicfm.tokenizer import GeneVocab, get_default_gene_vocab
 
 
